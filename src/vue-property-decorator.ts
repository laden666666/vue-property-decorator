--- conflicted
+++ resolved
@@ -2,12 +2,8 @@
 
 'use strict'
 import Vue, { PropOptions, WatchOptions } from 'vue'
-<<<<<<< HEAD
 import Component, { createDecorator, mixins } from 'vue-class-component'
-=======
-import { InjectKey } from 'vue/types/options'
-import Component, { createDecorator } from 'vue-class-component'
->>>>>>> 19136ea9
+import { InjectKey } from 'vue/types/options
 import 'reflect-metadata'
 
 export type Constructor = {
