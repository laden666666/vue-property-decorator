/** vue-property-decorator verson 6.0.0 MIT LICENSE copyright 2017 kaorun343 */

'use strict'
import Vue, { PropOptions, WatchOptions } from 'vue'
import Component, { createDecorator } from 'vue-class-component'
import 'reflect-metadata'

export type Constructor = {
  new(...args: any[]): any
}

export { Component, Vue }

/**
 * decorator of an inject
 * @param key key
 * @return PropertyDecorator
 */
export function Inject(key?: string | symbol): PropertyDecorator {
  return createDecorator((componentOptions, k) => {
    if (typeof componentOptions.inject === 'undefined') {
      componentOptions.inject = {}
    }
    if (!Array.isArray(componentOptions.inject)) {
      componentOptions.inject[k] = key || k
    }
  })
}

/**
 * decorator of a provide
 * @param key key
 * @return PropertyDecorator | void
 */
export function Provide(key?: string | symbol): PropertyDecorator {
  return createDecorator((componentOptions, k) => {
    let provide: any = componentOptions.provide
    if (typeof provide !== 'function' || !provide.managed) {
      const original = componentOptions.provide
      provide = componentOptions.provide = function (this: any) {
        let rv = Object.create((typeof original === 'function' ? original.call(this) : original) || null)
        for (let i in provide.managed) rv[provide.managed[i]] = this[i]
        return rv
      }
      provide.managed = {}
    }
    provide.managed[k] = key || k
  })
}

/**
 * decorator of model
 * @param  event event name
 * @return PropertyDecorator
 */
export function Model(event?: string, options: (PropOptions | Constructor[] | Constructor) = {}): PropertyDecorator {
  return function (target: Vue, key: string) {
    if (!Array.isArray(options) && typeof (options as PropOptions).type === 'undefined') {
      (options as PropOptions).type = Reflect.getMetadata('design:type', target, key)
    }
    createDecorator((componentOptions, k) => {
      (componentOptions.props || (componentOptions.props = {}) as any)[k] = options
      componentOptions.model = { prop: k, event: event || k }
    })(target, key)
  }
}

/**
 * decorator of a prop
 * @param  options the options for the prop
 * @return PropertyDecorator | void
 */
export function Prop(options: (PropOptions | Constructor[] | Constructor) = {}): PropertyDecorator {
  return function (target: Vue, key: string) {
    if (!Array.isArray(options) && typeof (options as PropOptions).type === 'undefined') {
      (options as PropOptions).type = Reflect.getMetadata('design:type', target, key)
    }
    createDecorator((componentOptions, k) => {
      (componentOptions.props || (componentOptions.props = {}) as any)[k] = options
    })(target, key)
  }
}

/**
 * decorator of a watch function
 * @param  path the path or the expression to observe
 * @param  WatchOption
 * @return MethodDecorator
 */
export function Watch(path: string, options: WatchOptions = {}): MethodDecorator {
  const { deep = false, immediate = false } = options

  return createDecorator((componentOptions, handler) => {
    if (typeof componentOptions.watch !== 'object') {
      componentOptions.watch = Object.create(null)
    }
    (componentOptions.watch as any)[path] = { handler, deep, immediate }
  })
}

// Code copied from Vue/src/shared/util.js
const hyphenateRE = /\B([A-Z])/g
const hyphenate = (str: string) => str.replace(hyphenateRE, '-$1').toLowerCase()

/**
 * decorator of an event-emitter function
 * @param  event The name of the event
 * @return MethodDecorator
 */
export function Emit(event?: string): MethodDecorator {
  return function (target: Vue, key: string, descriptor: any) {
    key = hyphenate(key)
    const original = descriptor.value
    descriptor.value = function emitter(...args: any[]) {
      if (original.apply(this, args) !== false)
        this.$emit(event || key, ...args);
    }
  }
}

/**
 * decorator of $off
 * @param event The name of the event
 * @param method The name of the method
 */
export function Off(event?: string, method?: string): MethodDecorator {
  return function (target: Vue, key: string, descriptor: any) {
    key = hyphenate(key)
    var original = descriptor.value
    descriptor.value = function offer(...args: any[]) {
      if (original.apply(this, args) !== false) {
        if (method) {
          if (typeof this[method] === 'function') {
            this.$off(event || key, this[method])
          } else {
            throw new TypeError('must be a method name')
          }
        } else if (event) {
          this.$off(event || key)
        } else {
          this.$off()
        }
      }
    }
  }
}

/**
 * decorator of $on
 * @param event The name of the event
 */
export function On(event?: string): MethodDecorator {
  return createDecorator((componentOptions, k) => {
    const key = hyphenate(k)
    if (typeof componentOptions.created !== 'function') {
      componentOptions.created = function () { }
    }
<<<<<<< HEAD
    const original = componentOptions.created
    componentOptions.created = function () {
      original()
      this.$on(event || key, componentOptions.methods![k])
=======
    const original=componentOptions.created;
    (componentOptions as any).created=function(){
      original();
      if (typeof componentOptions.methods !== 'undefined') {
        this.$on(event||key, componentOptions.methods[k]);
      }

>>>>>>> d75f96db
    };
  });
}

/**
 * decorator of $once
 * @param event The name of the event
 */
export function Once(event?: string): MethodDecorator {
  return createDecorator((componentOptions, k) => {
    const key = hyphenate(k)
    if (typeof componentOptions.created !== 'function') {
      componentOptions.created = function () { }
    }
<<<<<<< HEAD
    const original = componentOptions.created;
    (componentOptions as any).created = function () {
      original();
      this.$once(event || key, componentOptions.methods![k])
=======
    const original=componentOptions.created;
    (componentOptions as any).created=function(){
      original()
      if (typeof componentOptions.methods !== 'undefined') {
        this.$once(event || key, componentOptions.methods[k]);
      }
>>>>>>> d75f96db
    };
  });
}

/**
 * decorator of $nextTick
 *
 * @export
 * @param {string} method
 * @returns {MethodDecorator}
 */
export function NextTick(method: string): MethodDecorator {
  return function (target: Vue, key: string, descriptor: any) {
    var original = descriptor.value
    descriptor.value = function emitter(...args: any[]) {
      if (original.apply(this, args) !== false)
        if (typeof this[method] === 'function') {
          this.$nextTick(this[method])
        } else {
          throw new TypeError('must be a method name')
        }
    }
  }
}<|MERGE_RESOLUTION|>--- conflicted
+++ resolved
@@ -155,12 +155,6 @@
     if (typeof componentOptions.created !== 'function') {
       componentOptions.created = function () { }
     }
-<<<<<<< HEAD
-    const original = componentOptions.created
-    componentOptions.created = function () {
-      original()
-      this.$on(event || key, componentOptions.methods![k])
-=======
     const original=componentOptions.created;
     (componentOptions as any).created=function(){
       original();
@@ -168,7 +162,6 @@
         this.$on(event||key, componentOptions.methods[k]);
       }
 
->>>>>>> d75f96db
     };
   });
 }
@@ -183,19 +176,12 @@
     if (typeof componentOptions.created !== 'function') {
       componentOptions.created = function () { }
     }
-<<<<<<< HEAD
-    const original = componentOptions.created;
-    (componentOptions as any).created = function () {
-      original();
-      this.$once(event || key, componentOptions.methods![k])
-=======
     const original=componentOptions.created;
     (componentOptions as any).created=function(){
       original()
       if (typeof componentOptions.methods !== 'undefined') {
         this.$once(event || key, componentOptions.methods[k]);
       }
->>>>>>> d75f96db
     };
   });
 }
